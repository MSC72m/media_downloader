# Media Downloader

A powerful, user-friendly application for downloading media content from popular social platforms.

## Table of Contents

- [Overview](#overview)
- [Key Features](#key-features)
- [Supported Platforms](#supported-platforms)
- [Installation](#installation)
  - [Windows Installation](#windows-installation)
  - [Linux Installation](#linux-installation)
- [Usage Guide](#usage-guide)
- [Advanced Features](#advanced-features)
- [Troubleshooting](#troubleshooting)
- [Contributing](#contributing)
- [License](#license)
- [Disclaimer](#disclaimer)

## Overview

The Media Downloader is a sophisticated, cross-platform application designed to streamline the process of downloading media content from various Media Downloader platforms. Built with Python and featuring a modern, intuitive GUI, this toolkit empowers users to easily archive and manage their favorite online content.

## Key Features

- **Multi-Platform Support**: Seamlessly download content from major Media Downloader sites.
- **Customizable Downloads**: Choose video quality, audio-only options, and more.
- **Bulk Processing**: Queue multiple downloads for efficient batch processing.
- **User Authentication**: Securely log in to platforms like Instagram for expanded access.
- **Flexible Save Options**: Customize where and how your media is saved.
- **Progress Tracking**: Real-time updates on download status and progress.
- **Error Handling**: Robust error management with clear user feedback.

## Supported Platforms

- [![YouTube](https://img.shields.io/badge/YouTube-FF0000?style=for-the-badge&logo=youtube&logoColor=white)](https://img.shields.io/badge/YouTube-FF0000?style=for-the-badge&logo=youtube&logoColor=white)
- [![Instagram](https://img.shields.io/badge/Instagram-E4405F?style=for-the-badge&logo=instagram&logoColor=white)](https://img.shields.io/badge/Instagram-E4405F?style=for-the-badge&logo=instagram&logoColor=white)
- [![Twitter](https://img.shields.io/badge/Twitter-1DA1F2?style=for-the-badge&logo=twitter&logoColor=white)](https://img.shields.io/badge/Twitter-1DA1F2?style=for-the-badge&logo=twitter&logoColor=white)
- [![Pinterest](https://img.shields.io/badge/Pinterest-%23E60023.svg?&style=for-the-badge&logo=Pinterest&logoColor=white)](https://img.shields.io/badge/Pinterest-%23E60023.svg?&style=for-the-badge&logo=Pinterest&logoColor=white)

## Installation

### Windows Installation

<<<<<<< HEAD
Follow these steps to install the  Media Downloader Toolkit on Windows:

1. **Download the installer**
   - Go to our [releases page]https://github.com/MSC72m/media_downloader/releases/download/v0.1.0/MediaDownloaderSetup.zip).
   - Download the latest `.zip` file.
   - Extract the .zip file in the same directory(folder)

   ![Download Installer](guide/step-1.png)

2. **Run the installer**
   - Locate the downloaded `.exe` file in your Downloads folder.
   - Double-click the file to start the installation process(run as admin)

   ![Run Installer](guide/step-2.png)

3. **Navigate the installation wizard**
   - Click "Next" to proceed through the welcome screen.

   ![Welcome Screen](guide/step-3.png)

4. **Choose installation location**
   - Select where you want to install the program or use the default location.
   - Click "Next" to continue.

   ![Choose Location](guide/step-4.png)

5. **Select additional tasks**
   - Choose whether to create a desktop shortcut.
   - Click "Next" to proceed.
=======
1. **Verify Python installation**
Open Command Prompt and run:
```bash
   python --version
```
Ensure you have Python 3.6 or higher installed.
>>>>>>> 6e078e6a

2. **Install Git (if not already installed)**

Download Git from git-scm.com
Follow the installation wizard

3. **Clone the repository**
```bash
   git clone https://github.com/MSC72m/media_downloader.git
   cd media_downloader
```

4. **Set up a virtual environment (recommended)**
```bash
   python -m venv venv
   venv\Scripts\activate
```

5. **Install dependencies**
```bash
   pip install -r requirements.txt
```
6. **Launch the application**
```bash
   python -m src.main
```

7. **Quick Launch Setup (Windows)**

Create a batch file
Create a new file named media_downloader.bat with the following content:
```bash
   @echo off
   cd "C:\path\to\media_downloader"
   call venv\Scripts\activate
   python -m src.main
```
Replace C:\path\to\media_downloader with your actual installation path.

8. **Create a shortcut**
```text
   Right-click the batch file and select "Create shortcut"
   Move the shortcut to your desired location (Desktop, Start Menu, etc.)
   Optional: Right-click the shortcut, select "Properties", and set an icon
```

### Linux Installation

Follow these steps to install the Media Downloader Toolkit on Linux:

1. **Verify Python installation**
   Open a terminal and run:
   ```bash
   python3 --version
   ```
Ensure you have Python 3.6 or higher installed.

2. **Install Git (if not already installed)**
   For Ubuntu/Debian:
   ```bash
      sudo apt-get update
      sudo apt-get install git
      ```
   For Fedora:
   ```bash 
     sudo dnf install git
   ```
3. **Clone the repository**
   ```bash
      git clone https://github.com/MSC72m/media_downloader.git
      cd media_downloader
   ```

4. **Set up a virtual environment (recommended)**
   ```bash
      python3 -m venv venv
      source venv/bin/activate
   ```
5. **Install dependencies**
   ```bash
   pip install -r requirements.txt
   ```
6. **Launch the application**
   ```bash
   cd /src
   python main.py
   ```
7. **Create a desktop shortcut (optional)**
    Create a .desktop file in ~/.local/share/applications/:
   ```bash
   vim ~/.local/share/applications/media_downloader.desktop
   ```
   Add the following content (adjust paths as needed):
   (change ``` /path/to/venv``` and ```/path/to/media_downloader/src/main.py``` ```/path/to/media_downloader/icon.png```  to your actual paths to make this work)
   ```bash
   [Desktop Entry]
   Name= media_downloader
   Exec=/path/to/venv/bin/python /path/to/downloader/main.py
   Icon=/path/to/media_downloader/icon.png
   Type=Application
   Categories=Utility;
   ```

## Usage Guide

### Adding Content:

- Paste the media URL into the input field.
- Click "Add" and provide a custom name if desired.
- (Downloading instagram media requires being logged in with the Instagram Login button)

### Configuring Options:

- YouTube: Select quality, enable playlist download, or choose audio-only.
- Instagram: Use the "Instagram Login" for authenticated access.
- Set download path

### Managing Queue:

- Remove items with "Remove Selected" (you need to select all the string of each link manually with our mouse) or clear all with "Clear All".
- Initiate downloads with "Download All".

### Customizing Save Location:

- Access the file browser via "Manage Files".
- Navigate and set your preferred download directory.

### Monitoring Downloads:

- Track overall progress via the status label and progress bar.
- Check individual download statuses in the download list.

## Advanced Features

### YouTube Enhancements

- Quality selection (360p to 1080p)
- Playlist support
- Audio extraction capability

### Instagram Capabilities

- Support for posts, reels, and carousels
- Caption preservation

### Twitter Integration

- Download images and videos from tweets

### Pinterest Functionality

- High-quality image retrieval from pins and boards
- Automated file naming based on pin content

## Troubleshooting

| Issue                   | Solution                                             |
|-------------------------|------------------------------------------------------|
| Network Errors          | Check internet connection and retry                  |
| Unsupported URL         | Verify the URL is from a supported platform          |
| Authentication Failures | Ensure correct login credentials for Instagram       |
| Download Errors         | Consult application logs for detailed error messages |

## Contributing

We welcome contributions! To contribute:

1. Fork the repository.
2. Create a feature branch: `git checkout -b feature/NewFeature`
3. Commit changes: `git commit -m 'Add NewFeature'`
4. Push to the branch: `git push origin feature/NewFeature`
5. Submit a pull request.

## License

This project is licensed under the MIT License. See LICENSE for details.

## Disclaimer
```text
    The Media Downloader Toolkit is intended for personal use only. 
    Users are responsible for adhering to the terms of service of the respective platforms and all applicable copyright laws. 
    The developers assume no liability for misuse of this software.
    Your Instagram account may be banned if you use this tool for unauthorized purposes or too much usage it is always recommended to use it with caution and create a new account for testing purposes.'
```<|MERGE_RESOLUTION|>--- conflicted
+++ resolved
@@ -42,44 +42,12 @@
 
 ### Windows Installation
 
-<<<<<<< HEAD
-Follow these steps to install the  Media Downloader Toolkit on Windows:
-
-1. **Download the installer**
-   - Go to our [releases page]https://github.com/MSC72m/media_downloader/releases/download/v0.1.0/MediaDownloaderSetup.zip).
-   - Download the latest `.zip` file.
-   - Extract the .zip file in the same directory(folder)
-
-   ![Download Installer](guide/step-1.png)
-
-2. **Run the installer**
-   - Locate the downloaded `.exe` file in your Downloads folder.
-   - Double-click the file to start the installation process(run as admin)
-
-   ![Run Installer](guide/step-2.png)
-
-3. **Navigate the installation wizard**
-   - Click "Next" to proceed through the welcome screen.
-
-   ![Welcome Screen](guide/step-3.png)
-
-4. **Choose installation location**
-   - Select where you want to install the program or use the default location.
-   - Click "Next" to continue.
-
-   ![Choose Location](guide/step-4.png)
-
-5. **Select additional tasks**
-   - Choose whether to create a desktop shortcut.
-   - Click "Next" to proceed.
-=======
 1. **Verify Python installation**
 Open Command Prompt and run:
 ```bash
    python --version
 ```
 Ensure you have Python 3.6 or higher installed.
->>>>>>> 6e078e6a
 
 2. **Install Git (if not already installed)**
 
